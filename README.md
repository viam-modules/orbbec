# Module orbbec

Use [Orbbec cameras](https://www.orbbec.com/products/) compatible with [v2 of the Orbbec CPP SDK](https://github.com/orbbec/OrbbecSDK_v2/).
This module provides access to the color and depth sensors and creates pointclouds from them.

## Supported Platforms
- **Darwin ARM64**
- **Linux x64**: Ubuntu 24.04
- **Linux ARM64**: NVIDIA Jetson AGX Orin, NVIDIA Jetson Orin NX, NVIDIA Jetson Orin Nano, NVIDIA Jetson AGX Xavier, NVIDIA Jetson Xavier NX
- **Windows AMD64**: Windows 11

## Model viam:orbbec:astra2

Use [Orbbec cameras](https://www.orbbec.com/products/structured-light-camera/astra-2/).

### Configuration
The following attribute template can be used to configure this model:

```json
{
<<<<<<< HEAD
  "serial_number": "XXXXXXXXXXX",
  "format": {
    "depth": "Y16",
    "color": "MJPG"
  },
  "resolution": {
    "depth": {
      "width": 800,
      "height": 600
    },
    "color": {
      "width": 800,
      "height": 600
=======
  "serial_number": "AARY14100EF",
  "sensors": {
    "depth": {
      "height": 1200,
      "width": 1600,
      "format": "Y16"
    },
    "color": {
      "width": 1920,
      "height": 1080,
      "format": "RGB"
>>>>>>> 40b2ad29
    }
  }
}
```
#### Configuration Attributes

The following attributes are available for this model:

| Name          | Type   | Inclusion | Description                |
|---------------|--------|-----------|----------------------------|
| `serial_number` | string | **Required** | The serial number of the specific Orbbec camera to use. This number is printed on the device. The serial number of each plugged-in and available orbbec camera will be logged on module startup.  |
|`sensors` | struct | **Optional** | The configuration of the color and depth sensors |

#### `sensor` attributes:
| Name | Type | Inclusion | Description |
|------|------|-----------|-------------|
| `height` | string | **Optional** | Native camera sensor height in pixels  |
| `width` | string | **Optional** | Native camera sensor width in pixels |
| `format` | string | **Optional** | Native camera format |

#### `sensor` formats
| Sensor | Formats |
|--------|---------|
| `color` | `MJPG`, `RGB` |
| `depth` | `Y16` |


#### `height`/`width` available combinations
| Color | Depth |
|-------|-------|
| `1920x1080` | `1600x1200`, `800X600`, `400X300` | 
| `1440X1080` | `1600x1200`, `800X600`, `400X300` | 
| `1280X720` | `1600x1200`, `800X600`, `400X300` | 
| `800X600` | `800X600`, `400X300` | 
| `640X480` | `800X600`, `400X300` | 
| `640X360` | `800X600`, `400X300` | 


### DoCommand
You can use DoCommand to upgrade the firmware of your device to the required version.

Update the firmware to v2.8.20. If running on macOS, you must unplug and replug the device after this returns.
**WARNING**: Do not unplug the device while the firmware update is in progress.

{
  "update_firmware": ""
}

## Model viam:orbbec:discovery

This model is used to locate orbbec cameras connected to your machine. No configuration is needed.
Expand the test card or look at the discovery control card to obtain configurations for all connected Orbbecs.

<<<<<<< HEAD
#### Attributes

The following attributes are available for this model:

| Name          | Type   | Inclusion | Description                |
|---------------|--------|-----------|----------------------------|
| `serial_number` | string | **Required** | The serial number of the specific Orbbec camera to use. This number is printed on the device. The serial number of each plugged-in and available orbbec camera will be logged on module startup.  |
|`resolution` | struct | **Optional** | The native resolution of the color and depth cameras |
| `format`    | struct | **Optional** | The native format of the color and depth cameras |

`format` attributes:

| Name | Type | Inclusion | Description | Available Values | Default Value |
|------|------|-----------|-------------|------------------|---------------|
| `color` | string | **Optional** | The native format of the color camera | `MJPG`, `RGB` | `MJPG` |
| `depth` | string | **Optional** | The native format of the depth camera | `Y16` | `Y16` |

`resolution` attributes:

| Name | Type | Inclusion | Description | Default Value |
|------|------|-----------|-------------|---------------|
| `color` | struct | **Optional** | The native resolution of the color camera, consists of two fields: `width` and `height` | `width`: 1280, `height`: 720 |
| `depth` | struct | **Optional** | The native resolution of the depth camera, consists of two fields: `width` and `height` | `width`: 1600, `height`: 1200 |

`resolution` combinations

| Color | Depth |
|-------|-------|
| `1920x1080` | `1600x1200`, `800X600`, `400X300` | 
| `1440X1080` | `1600x1200`, `800X600`, `400X300` | 
| `1280X720` | `1600x1200`, `800X600`, `400X300` | 
| `800X600` | `800X600`, `400X300` | 
| `640X480` | `800X600`, `400X300` | 
| `640X360` | `800X600`, `400X300` | 

=======
>>>>>>> 40b2ad29
## Troubleshooting

**Unable to connect to camera**

The `first_run.sh` script included in this module should automatically install the `udev` rules for connecting to the camera on Linux devices.
If there is an issue, try copying `99-obsensor-libusb.rules` in the root directory of this repo to `/etc/udev/rules.d/` on the Viam machine and calling the following command on the system:

```
sudo udevadm control --reload-rules && sudo udevadm trigger
```

When running on macos, `viam-server` must be run with `sudo` in order to have sufficient permissions to call `uvc_open`.


## Setup
```bash
canon make setup
```

## Build Module
```bash
canon make
```

## Build (Development)
```bash
canon make build
```

## Testing

This module includes an automated test binary to verify camera functionality.

### Running the test

1.  **Build the module and test binary:**
    ```bash
    canon make setup
    canon make build
    canon make orbbec-test-bin
    ```

2.  **Run the test:**
    The test binary requires the path to the module and the camera's serial number. Note that `make build` places the module binary in the `build-conan/build/RelWithDebInfo` directory.

    ```bash
    ./orbbec-test-bin --module <PATH_TO_LOCAL_MODULE> --serial_number <YOUR_CAMERA_SERIAL_NUMBER>
    ```

    -   `--module`: Path to the module executable.
    -   `--serial_number`: The serial number of your Orbbec camera. This is written on a sticker on the Astra 2 devices and is also logged on module startup if you are unsure what it is.<|MERGE_RESOLUTION|>--- conflicted
+++ resolved
@@ -18,21 +18,6 @@
 
 ```json
 {
-<<<<<<< HEAD
-  "serial_number": "XXXXXXXXXXX",
-  "format": {
-    "depth": "Y16",
-    "color": "MJPG"
-  },
-  "resolution": {
-    "depth": {
-      "width": 800,
-      "height": 600
-    },
-    "color": {
-      "width": 800,
-      "height": 600
-=======
   "serial_number": "AARY14100EF",
   "sensors": {
     "depth": {
@@ -44,7 +29,6 @@
       "width": 1920,
       "height": 1080,
       "format": "RGB"
->>>>>>> 40b2ad29
     }
   }
 }
@@ -98,44 +82,6 @@
 This model is used to locate orbbec cameras connected to your machine. No configuration is needed.
 Expand the test card or look at the discovery control card to obtain configurations for all connected Orbbecs.
 
-<<<<<<< HEAD
-#### Attributes
-
-The following attributes are available for this model:
-
-| Name          | Type   | Inclusion | Description                |
-|---------------|--------|-----------|----------------------------|
-| `serial_number` | string | **Required** | The serial number of the specific Orbbec camera to use. This number is printed on the device. The serial number of each plugged-in and available orbbec camera will be logged on module startup.  |
-|`resolution` | struct | **Optional** | The native resolution of the color and depth cameras |
-| `format`    | struct | **Optional** | The native format of the color and depth cameras |
-
-`format` attributes:
-
-| Name | Type | Inclusion | Description | Available Values | Default Value |
-|------|------|-----------|-------------|------------------|---------------|
-| `color` | string | **Optional** | The native format of the color camera | `MJPG`, `RGB` | `MJPG` |
-| `depth` | string | **Optional** | The native format of the depth camera | `Y16` | `Y16` |
-
-`resolution` attributes:
-
-| Name | Type | Inclusion | Description | Default Value |
-|------|------|-----------|-------------|---------------|
-| `color` | struct | **Optional** | The native resolution of the color camera, consists of two fields: `width` and `height` | `width`: 1280, `height`: 720 |
-| `depth` | struct | **Optional** | The native resolution of the depth camera, consists of two fields: `width` and `height` | `width`: 1600, `height`: 1200 |
-
-`resolution` combinations
-
-| Color | Depth |
-|-------|-------|
-| `1920x1080` | `1600x1200`, `800X600`, `400X300` | 
-| `1440X1080` | `1600x1200`, `800X600`, `400X300` | 
-| `1280X720` | `1600x1200`, `800X600`, `400X300` | 
-| `800X600` | `800X600`, `400X300` | 
-| `640X480` | `800X600`, `400X300` | 
-| `640X360` | `800X600`, `400X300` | 
-
-=======
->>>>>>> 40b2ad29
 ## Troubleshooting
 
 **Unable to connect to camera**
