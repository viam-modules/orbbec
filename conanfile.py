--- conflicted
+++ resolved
@@ -28,13 +28,8 @@
     def requirements(self):
         # NOTE: If you update the `viam-cpp-sdk` dependency here, it
         # should also be updated in `bin/setup.{sh,ps1}`, and in the Dockerfile.
-<<<<<<< HEAD
         self.requires("viam-cpp-sdk/0.20.1")
-        self.requires("openssl/3.3.2")
-=======
-        self.requires("viam-cpp-sdk/0.19.0")
         self.requires("openssl/[>=3 <4]")
->>>>>>> ecb96feb
         self.requires("libcurl/8.9.1")
         self.requires("libzip/1.11.1")
         self.requires("libpng/1.6.50")
