--- conflicted
+++ resolved
@@ -17,21 +17,9 @@
     package_type = "application"
     settings = "os", "compiler", "build_type", "arch"
 
-<<<<<<< HEAD
-    options = {
-        "shared": [True, False]
-    }
-    default_options = {
-        "shared": True,
-        "libcurl/*:with_ssl": "openssl",
-    }
-
-    exports_sources = "CMakeLists.txt", "LICENSE", "src/*"
-=======
     def export_sources(self):
         for pat in ["CMakeLists.txt", "LICENSE", "src/*", "meta.json", "*.sh", "99-obsensor-libusb.rules"]:
             copy(self, pat, self.recipe_folder, self.export_sources_folder)
->>>>>>> f89bc56a
 
     def set_version(self):
         content = load(self, "CMakeLists.txt")
@@ -44,6 +32,9 @@
         self.requires("openssl/3.3.2")
         self.requires("libcurl/8.9.1")
         self.requires("libzip/1.11.1")
+
+    def validate(self):
+        check_min_cppstd(self, 17)
 
     def validate(self):
         check_min_cppstd(self, 17)
