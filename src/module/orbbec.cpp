--- conflicted
+++ resolved
@@ -14,10 +14,8 @@
 
 #include "orbbec.hpp"
 #include "device_control.hpp"
-<<<<<<< HEAD
 #include "encoding.hpp"
-=======
->>>>>>> 3c2eef9d
+#include "device_control.hpp"
 
 #include <curl/curl.h>
 #include <math.h>
@@ -27,6 +25,8 @@
 #include <cstdint>
 #include <cstdio>
 
+#include <filesystem>  // For path manipulation and absolute paths
+#include <fstream>     // <-- Add this line near your other includes
 #include <filesystem>  // For path manipulation and absolute paths
 #include <fstream>     // <-- Add this line near your other includes
 #include <iostream>
@@ -106,21 +106,6 @@
     bool applyEnabledPostProcessDepthFilters{};
     bool dumpPCLFiles{};
     bool skipAlignment{};
-<<<<<<< HEAD
-=======
-};
-
-struct raw_camera_image {
-    using deleter_type = void (*)(unsigned char*);
-    using uniq = std::unique_ptr<unsigned char[], deleter_type>;
-
-    static constexpr deleter_type free_deleter = [](unsigned char* ptr) { free(ptr); };
-
-    static constexpr deleter_type array_delete_deleter = [](unsigned char* ptr) { delete[] ptr; };
-
-    uniq bytes;
-    size_t size;
->>>>>>> 3c2eef9d
 };
 // STRUCTS END
 
@@ -309,11 +294,7 @@
         auto vsp = sp->as<ob::VideoStreamProfile>();
         if (vsp->getWidth() == depthVsp->getWidth() && vsp->getHeight() == depthVsp->getHeight() &&
             vsp->getFormat() == depthVsp->getFormat() && vsp->getFps() == depthVsp->getFps()) {
-<<<<<<< HEAD
             VIAM_SDK_LOG(info) << "[checkIfSupportHWD2CAlign] using width: " << vsp->getWidth() << " height: " << vsp->getHeight()
-=======
-            VIAM_SDK_LOG(info) << "using width: " << vsp->getWidth() << " height: " << vsp->getHeight()
->>>>>>> 3c2eef9d
                                << " format: " << ob::TypeHelper::convertOBFormatTypeToString(vsp->getFormat()) << " fps: " << vsp->getFps()
                                << "\n";
             // Found a matching depth stream profile, it means the given stream
@@ -437,70 +418,12 @@
     return nullptr;
 }
 
-<<<<<<< HEAD
 void displayPresets(std::shared_ptr<ob::Device> device) {
     std::shared_ptr<ob::DevicePresetList> presetLists = device->getAvailablePresetList();
     if (presetLists && presetLists->getCount() == 0) {
         VIAM_SDK_LOG(error) << "The current device does not support preset mode" << std::endl;
         return;
     }
-=======
-void frameCallback(std::string const& serialNumber, std::shared_ptr<ob::FrameSet> frameSet) {
-    if (frameSet->getCount() != 2) {
-        std::cerr << "got non 2 frame count: " << frameSet->getCount() << "\n";
-        return;
-    }
-    std::shared_ptr<ob::Frame> color = frameSet->getFrame(OB_FRAME_COLOR);
-    if (color == nullptr) {
-        std::cerr << "no color frame\n" << frameSet->getCount() << "\n";
-        return;
-    }
-
-    std::shared_ptr<ob::Frame> depth = frameSet->getFrame(OB_FRAME_DEPTH);
-    if (depth == nullptr) {
-        std::cerr << "no depth frame\n";
-        return;
-    }
-
-    std::lock_guard<std::mutex> lock(frame_set_by_serial_mu());
-    uint64_t nowUs = getNowUs();
-    uint64_t diff = timeSinceFrameUs(nowUs, color->getSystemTimeStampUs());
-    if (diff > maxFrameAgeUs) {
-        std::cerr << "color frame is " << diff << "us older than now, nowUs: " << nowUs << " frameTimeUs " << color->getSystemTimeStampUs()
-                  << "\n";
-    }
-    diff = timeSinceFrameUs(nowUs, depth->getSystemTimeStampUs());
-    if (diff > maxFrameAgeUs) {
-        std::cerr << "depth frame is " << diff << "us older than now, nowUs: " << nowUs << " frameTimeUs " << depth->getSystemTimeStampUs()
-                  << "\n";
-    }
-
-    auto it = frame_set_by_serial().find(serialNumber);
-    if (it != frame_set_by_serial().end()) {
-        std::shared_ptr<ob::Frame> prevColor = it->second->getFrame(OB_FRAME_COLOR);
-        std::shared_ptr<ob::Frame> prevDepth = it->second->getFrame(OB_FRAME_DEPTH);
-        if (prevColor != nullptr && prevDepth != nullptr) {
-            diff = timeSinceFrameUs(color->getSystemTimeStampUs(), prevColor->getSystemTimeStampUs());
-            if (diff > maxFrameAgeUs) {
-                std::cerr << "previous color frame is " << diff
-                          << "us older than current color frame. previousUs: " << prevColor->getSystemTimeStampUs()
-                          << " currentUs: " << color->getSystemTimeStampUs() << "\n";
-            }
-            diff = timeSinceFrameUs(depth->getSystemTimeStampUs(), prevDepth->getSystemTimeStampUs());
-            if (diff > maxFrameAgeUs) {
-                std::cerr << "previous depth frame is " << diff
-                          << "us older than current depth frame. previousUs: " << prevDepth->getSystemTimeStampUs()
-                          << " currentUs: " << depth->getSystemTimeStampUs() << "\n";
-            }
-        }
-    }
-    frame_set_by_serial()[serialNumber] = frameSet;
-};
-
-void startDevice(std::string serialNumber, std::string resourceName) {
-    VIAM_SDK_LOG(info) << service_name << ": starting device " << serialNumber;
-    std::lock_guard<std::mutex> lock(devices_by_serial_mu());
->>>>>>> 3c2eef9d
 
     VIAM_SDK_LOG(info) << "Available Presets:" << std::endl;
     for (uint32_t index = 0; index < presetLists->getCount(); index++) {
@@ -627,7 +550,6 @@
         throw std::runtime_error(buffer.str());
     }
 
-<<<<<<< HEAD
     if (bytesRead != stats.size) {
         std::ostringstream buffer;
         buffer << "failed to fully read binary file, file size: " << stats.size << "bytes read: " << bytesRead;
@@ -690,24 +612,24 @@
             return;
         }
 
-        std::shared_ptr<ob::Frame> depth = frameSet->getFrame(OB_FRAME_DEPTH);
-        if (depth == nullptr) {
-            std::cerr << "no depth frame\n";
-            return;
-        }
-
-        std::lock_guard<std::mutex> lock(frame_set_by_serial_mu());
-        uint64_t nowUs = getNowUs();
-        uint64_t diff = timeSinceFrameUs(nowUs, color->getSystemTimeStampUs());
-        if (diff > maxFrameAgeUs) {
-            std::cerr << "color frame is " << diff << "us older than now, nowUs: " << nowUs << " frameTimeUs "
-                      << color->getSystemTimeStampUs() << "\n";
-        }
-        diff = timeSinceFrameUs(nowUs, depth->getSystemTimeStampUs());
-        if (diff > maxFrameAgeUs) {
-            std::cerr << "depth frame is " << diff << "us older than now, nowUs: " << nowUs << " frameTimeUs "
-                      << depth->getSystemTimeStampUs() << "\n";
-        }
+    std::shared_ptr<ob::Frame> depth = frameSet->getFrame(OB_FRAME_DEPTH);
+    if (depth == nullptr) {
+        std::cerr << "no depth frame\n";
+        return;
+    }
+
+    std::lock_guard<std::mutex> lock(frame_set_by_serial_mu());
+    uint64_t nowUs = getNowUs();
+    uint64_t diff = timeSinceFrameUs(nowUs, color->getSystemTimeStampUs());
+    if (diff > maxFrameAgeUs) {
+        std::cerr << "color frame is " << diff << "us older than now, nowUs: " << nowUs << " frameTimeUs " << color->getSystemTimeStampUs()
+                  << "\n";
+    }
+    diff = timeSinceFrameUs(nowUs, depth->getSystemTimeStampUs());
+    if (diff > maxFrameAgeUs) {
+        std::cerr << "depth frame is " << diff << "us older than now, nowUs: " << nowUs << " frameTimeUs " << depth->getSystemTimeStampUs()
+                  << "\n";
+    }
 
         auto it = frame_set_by_serial().find(serialNumber);
         if (it != frame_set_by_serial().end()) {
@@ -811,20 +733,6 @@
         my_dev->started = true;
     }
 
-=======
-    my_dev->pipe->start(my_dev->config, [serialNumber](std::shared_ptr<ob::FrameSet> frameSet) { frameCallback(serialNumber, frameSet); });
-    my_dev->started = true;
-
-    VIAM_SDK_LOG(info) << "[startDevice] starting device with streams: ";
-    auto streamProfiles = my_dev->pipe->getConfig()->getEnabledStreamProfileList();
-    for (uint32_t i = 0; i < streamProfiles->getCount(); i++) {
-        auto sp = streamProfiles->getProfile(i);
-        auto vsp = sp->as<ob::VideoStreamProfile>();
-        VIAM_SDK_LOG(info) << "[startDevice]   stream " << i << " w:" << vsp->getWidth() << ", h:" << vsp->getHeight()
-                           << ", format:" << ob::TypeHelper::convertOBFormatTypeToString(vsp->getFormat()) << ", fps:" << vsp->getFps();
-    }
-
->>>>>>> 3c2eef9d
     VIAM_SDK_LOG(info) << service_name << ": device started " << serialNumber;
 }
 
@@ -1549,28 +1457,17 @@
             viam_device->pipe->stop();
 
             device->switchDepthWorkMode(mode.c_str());
-<<<<<<< HEAD
             auto resolution_opt = config_by_serial().at(serialNumber).device_resolution;
             auto format_opt = config_by_serial().at(serialNumber).device_format;
 
             std::shared_ptr<ob::Pipeline> pipe = std::make_shared<ob::Pipeline>(device);
             std::shared_ptr<ob::Config> config = createHwD2CAlignConfig(pipe, resolution_opt, format_opt);
-=======
-
-            std::shared_ptr<ob::Pipeline> pipe = std::make_shared<ob::Pipeline>(device);
-            std::shared_ptr<ob::Config> config = createHwD2CAlignConfig(pipe);
->>>>>>> 3c2eef9d
 
             pipe->enableFrameSync();
             viam_device->pipe = pipe;
             viam_device->config = config;
 
-<<<<<<< HEAD
             viam_device->pipe->start(config, [serialNumber](std::shared_ptr<ob::FrameSet> frameSet) { frameCallback(serialNumber); });
-=======
-            viam_device->pipe->start(config,
-                                     [serialNumber](std::shared_ptr<ob::FrameSet> frameSet) { frameCallback(serialNumber, frameSet); });
->>>>>>> 3c2eef9d
             viam_device->started = true;
             return device_control::getDepthWorkingMode(device, command);
         } else {
@@ -1584,7 +1481,6 @@
     }
 }
 
-<<<<<<< HEAD
 bool isPrimaryTypeProperty(OBPropertyItem propertyItem) {
     return propertyItem.type == OB_INT_PROPERTY || propertyItem.type == OB_FLOAT_PROPERTY || propertyItem.type == OB_BOOL_PROPERTY;
 }
@@ -1770,8 +1666,6 @@
     return getDeviceProperties(device);
 }
 
-=======
->>>>>>> 3c2eef9d
 vsdk::ProtoStruct getCameraPresets(std::shared_ptr<ob::Device> device, std::string const& command) {
     std::shared_ptr<ob::DevicePresetList> presetLists = device->getAvailablePresetList();
     if (presetLists && presetLists->getCount() == 0) {
@@ -1795,7 +1689,6 @@
 
 vsdk::ProtoStruct Orbbec::do_command(const vsdk::ProtoStruct& command) {
     try {
-<<<<<<< HEAD
         viam::sdk::ProtoStruct resp = viam::sdk::ProtoStruct{};
         constexpr char firmware_key[] = "update_firmware";
         for (auto const& [key, value] : command) {
@@ -1995,156 +1888,6 @@
                     if (key == "get_camera_presets") {
                         return getCameraPresets(my_dev->device, key);
                     }
-=======
-        for (auto const& [key, value] : command) {
-            std::string value_str;
-            switch (value.kind()) {
-                case vsdk::ProtoValue::Kind::k_null:
-                    break;
-                case vsdk::ProtoValue::Kind::k_bool:
-                    value_str = value.get_unchecked<bool>() ? "true" : "false";
-                    break;
-                case vsdk::ProtoValue::Kind::k_double:
-                    value_str = std::to_string(value.get_unchecked<double>());
-                    break;
-                case vsdk::ProtoValue::Kind::k_string:
-                    value_str = value.get_unchecked<std::string>();
-                    break;
-                default:
-                    value_str = "unknown";
-                    break;
-            }
-
-            auto const serialNumber = config_->serial_number;
-            {
-                const std::lock_guard<std::mutex> lock(devices_by_serial_mu());
-                auto search = devices_by_serial().find(serialNumber);
-                if (search == devices_by_serial().end()) {
-                    VIAM_SDK_LOG(error) << service_name << ": unable to stop undetected device " << serialNumber;
-                    return vsdk::ProtoStruct{};
-                }
-                std::unique_ptr<ViamOBDevice>& my_dev = search->second;
-                if (!my_dev->started) {
-                    VIAM_SDK_LOG(error) << service_name << ": unable to stop device that is not currently running " << serialNumber;
-                    return vsdk::ProtoStruct{};
-                }
-
-                VIAM_SDK_LOG(info) << "[do_command] key: " << key << ", value: " << value_str;
-                if (key == "dump_pcl_files") {
-                    if (not value.is_a<bool>()) {
-                        VIAM_SDK_LOG(error) << "[do_command] dump_pcl_files: expected bool, got " << value.kind();
-                        return vsdk::ProtoStruct{{"error", "expected bool"}};
-                    }
-                    my_dev->dumpPCLFiles = value.get_unchecked<bool>();
-                    return {{"dump_pcl_files", my_dev->dumpPCLFiles}};
-                }
-                if (key == "skip_alignment") {
-                    if (not value.is_a<bool>()) {
-                        VIAM_SDK_LOG(error) << "[do_command] skip_alignment: expected bool, got " << value.kind();
-                        return vsdk::ProtoStruct{{"error", "expected bool"}};
-                    }
-                    my_dev->skipAlignment = value.get_unchecked<bool>();
-                    return {{"skip_alignment", my_dev->skipAlignment}};
-                }
-                if (key == "apply_post_process_depth_filters") {
-                    return device_control::applyPostProcessDepthFilters(my_dev, value, key);
-                }
-                if (key == "get_recommended_post_process_depth_filters") {
-                    return device_control::getRecommendedPostProcessDepthFilters(my_dev->device);
-                }
-                if (key == "set_recommended_post_process_depth_filters") {
-                    return device_control::setRecommendedPostProcessDepthFilters(my_dev);
-                }
-
-                if (key == "get_post_process_depth_filters") {
-                    return device_control::getPostProcessDepthFilters(my_dev->postProcessDepthFilters, key);
-                }
-
-                if (key == "set_post_process_depth_filters") {
-                    return device_control::setPostProcessDepthFilters(my_dev->postProcessDepthFilters, value, key);
-                }
-
-                if (key == "get_depth_noise_removal_filter") {
-                    return device_control::getDepthNoiseRemovalFilter(my_dev->device, key);
-                }
-
-                if (key == "set_depth_noise_removal_filter") {
-                    return device_control::setDepthNoiseRemovalFilter(my_dev->device, value, key);
-                }
-
-                if (key == "get_depth_gain") {
-                    return device_control::getDepthGain(my_dev->device);
-                }
-
-                if (key == "set_depth_gain") {
-                    return device_control::setDepthGain(my_dev->device, value);
-                }
-
-                if (key == "get_depth_auto_exposure") {
-                    return device_control::getDepthAutoExposure(my_dev->device, key);
-                }
-
-                if (key == "set_depth_auto_exposure") {
-                    return device_control::setDepthAutoExposure(my_dev->device, value, key);
-                }
-
-                if (key == "get_laser") {
-                    return device_control::getLaser(my_dev->device, key);
-                }
-
-                if (key == "set_laser") {
-                    return device_control::setLaser(my_dev->device, value, key);
-                }
-
-                if (key == "get_depth_mirror") {
-                    return device_control::getDepthMirror(my_dev->device, key);
-                }
-
-                if (key == "set_depth_mirror") {
-                    return device_control::setDepthMirror(my_dev->device, value, key);
-                }
-
-                if (key == "get_depth_exposure") {
-                    return device_control::getDepthExposure(my_dev->device, key);
-                }
-
-                if (key == "set_depth_exposure") {
-                    return device_control::setDepthExposure(my_dev->device, value, key);
-                }
-
-                if (key == "get_depth_unit") {
-                    return device_control::getDepthUnit(my_dev->device, key);
-                }
-
-                if (key == "set_depth_unit") {
-                    return device_control::setDepthUnit(my_dev->device, value, key);
-                }
-
-                if (key == "get_depth_working_mode") {
-                    return device_control::getDepthWorkingMode(my_dev->device, key);
-                }
-
-                if (key == "set_depth_working_mode") {
-                    return setDepthWorkingMode(my_dev, value, serialNumber, key);
-                }
-                if (key == "get_device_properties") {
-                    return device_control::getDeviceProperties(my_dev->device, key);
-                }
-                if (key == "set_device_properties") {
-                    return device_control::setDeviceProperties(my_dev->device, value, key);
-                }
-                if (key == "get_device_property") {
-                    return device_control::getDeviceProperty(my_dev->device, value, key);
-                }
-                if (key == "set_device_property") {
-                    return device_control::setDeviceProperty(my_dev->device, value, key);
-                }
-                if (key == "get_camera_params") {
-                    return getCameraParams(my_dev->pipe);
-                }
-                if (key == "get_camera_presets") {
-                    return getCameraPresets(my_dev->device, key);
->>>>>>> 3c2eef9d
                 }
             }
         }
