--- conflicted
+++ resolved
@@ -318,7 +318,6 @@
     return nullptr;
 }
 
-<<<<<<< HEAD
 size_t writeFileCallback(void* contents, size_t size, size_t nmemb, void* userp) {
     auto* buffer = static_cast<std::vector<char>*>(userp);
     size_t totalSize = size * nmemb;
@@ -469,8 +468,6 @@
 #endif
 }
 
-=======
->>>>>>> f89bc56a
 auto frameCallback(const std::string& serialNumber) {
     return [serialNumber](std::shared_ptr<ob::FrameSet> frameSet) {
         if (frameSet->getCount() != 2) {
@@ -524,9 +521,8 @@
         frame_set_by_serial()[serialNumber] = frameSet;
     };
 }
-<<<<<<< HEAD
-
-void startDevice(std::string serialNumber, std::string resourceName) {
+
+void startDevice(std::string serialNumber) {
     VIAM_SDK_LOG(info) << service_name << ": starting device " << serialNumber;
     std::lock_guard<std::mutex> lock(devices_by_serial_mu());
     auto search = devices_by_serial().find(serialNumber);
@@ -536,20 +532,6 @@
         throw std::invalid_argument(buffer.str());
     }
 
-=======
-
-void startDevice(std::string serialNumber) {
-    VIAM_SDK_LOG(info) << service_name << ": starting device " << serialNumber;
-    std::lock_guard<std::mutex> lock(devices_by_serial_mu());
-
-    auto search = devices_by_serial().find(serialNumber);
-    if (search == devices_by_serial().end()) {
-        std::ostringstream buffer;
-        buffer << service_name << ": unable to start undetected device" << serialNumber;
-        throw std::invalid_argument(buffer.str());
-    }
-
->>>>>>> f89bc56a
     // Check if the device is an Astra 2
     std::shared_ptr<ob::DeviceInfo> deviceInfo = search->second->device->getDeviceInfo();
     if (!strstr(deviceInfo->name(), "Astra 2")) {
@@ -564,10 +546,6 @@
         buffer << service_name << ": unable to start already started device" << serialNumber;
         throw std::invalid_argument(buffer.str());
     }
-<<<<<<< HEAD
-=======
-
->>>>>>> f89bc56a
     my_dev->pipe->start(my_dev->config, frameCallback(serialNumber));
     my_dev->started = true;
 
@@ -683,12 +661,7 @@
 Orbbec::Orbbec(vsdk::Dependencies deps, vsdk::ResourceConfig cfg, std::shared_ptr<ob::Context> ctx)
     : Camera(cfg.name()), config_(configure(std::move(deps), std::move(cfg))), ob_ctx_(std::move(ctx)) {
     VIAM_SDK_LOG(info) << "Orbbec constructor start " << config_->serial_number;
-<<<<<<< HEAD
-    startDevice(config_->serial_number, config_->resource_name);
-
-=======
     startDevice(config_->serial_number);
->>>>>>> f89bc56a
     {
         std::lock_guard<std::mutex> lock(serial_by_resource_mu());
         serial_by_resource()[config_->resource_name] = config_->serial_number;
