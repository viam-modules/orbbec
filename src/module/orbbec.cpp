// Copyright 2025 Viam Inc.
//
// Licensed under the Apache License, Version 2.0 (the "License");
// you may not use this file except in compliance with the License.
// You may obtain a copy of the License at
//
// http://www.apache.org/licenses/LICENSE-2.0
//
// Unless required by applicable law or agreed to in writing, software
// distributed under the License is distributed on an "AS IS" BASIS,
// WITHOUT WARRANTIES OR CONDITIONS OF ANY KIND, either express or implied.
// See the License for the specific language governing permissions and
// limitations under the License.

#include "orbbec.hpp"

#include <math.h>
#include <chrono>
#include <cstdint>
#include <cstdio>

#include <iostream>
#include <memory>
#include <mutex>
#include <ostream>
#include <sstream>
#include <stdexcept>
#include <vector>

#include <viam/sdk/common/proto_value.hpp>
#include <viam/sdk/components/camera.hpp>
#include <viam/sdk/components/component.hpp>
#include <viam/sdk/config/resource.hpp>
#include <viam/sdk/module/service.hpp>
#include <viam/sdk/registry/registry.hpp>
#include <viam/sdk/resource/reconfigurable.hpp>
#include <viam/sdk/rpc/server.hpp>

#include <libobsensor/ObSensor.hpp>

namespace orbbec {

namespace vsdk = ::viam::sdk;

vsdk::Model Orbbec::model("viam", "orbbec", "astra2");

const std::string kColorSourceName = "color";
const std::string kColorMimeTypeJPEG = "image/jpeg";
const std::string kDepthSourceName = "depth";
const std::string kDepthMimeTypeViamDep = "image/vnd.viam.dep";
const std::string kPcdMimeType = "pointcloud/pcd";

// CONSTANTS BEGIN
constexpr char service_name[] = "viam_orbbec";
const float mmToMeterMultiple = 0.001;
const uint64_t maxFrameAgeUs = 1e6;  // time until a frame is considered stale, in microseconds (equal to 1 sec)

// CONSTANTS END

// STRUCTS BEGIN
struct PointXYZRGB {
    float x, y, z;
    unsigned int rgb;
};

struct ViamOBDevice {
    ~ViamOBDevice() {
        std::cout << "deleting ViamOBDevice " << serial_number << "\n";
    }
    std::string serial_number;
    std::shared_ptr<ob::Device> device;
    bool started;
    std::shared_ptr<ob::Pipeline> pipe;
    std::shared_ptr<ob::PointCloudFilter> pointCloudFilter;
    std::shared_ptr<ob::Align> align;
    std::shared_ptr<ob::Config> config;
};

struct raw_camera_image {
    using deleter_type = void (*)(unsigned char*);
    using uniq = std::unique_ptr<unsigned char[], deleter_type>;

    static constexpr deleter_type free_deleter = [](unsigned char* ptr) { free(ptr); };

    static constexpr deleter_type array_delete_deleter = [](unsigned char* ptr) { delete[] ptr; };

    uniq bytes;
    size_t size;
};
// STRUCTS END

// GLOBALS BEGIN
// Using the "Construct on First Use Idiom" to prevent the static deinitialization order fiasco.
// See https://isocpp.org/wiki/faq/ctors#static-init-order
//
// These functions wrap the static objects, ensuring they are constructed only when first accessed
// and correctly destructed to prevent the non-deterministic deinitialization such as the one that caused:
// https://viam.atlassian.net/browse/RSDK-11170
std::mutex& serial_by_resource_mu() {
    static std::mutex mu;
    return mu;
}

std::unordered_map<std::string, std::string>& serial_by_resource() {
    static std::unordered_map<std::string, std::string> devices;
    return devices;
}

std::mutex& devices_by_serial_mu() {
    static std::mutex mu;
    return mu;
}

std::unordered_map<std::string, std::unique_ptr<ViamOBDevice>>& devices_by_serial() {
    static std::unordered_map<std::string, std::unique_ptr<ViamOBDevice>> devices;
    return devices;
}

std::mutex& frame_set_by_serial_mu() {
    static std::mutex mu;
    return mu;
}

std::unordered_map<std::string, std::shared_ptr<ob::FrameSet>>& frame_set_by_serial() {
    static std::unordered_map<std::string, std::shared_ptr<ob::FrameSet>> frame_sets;
    return frame_sets;
}
// GLOBALS END

// HELPERS BEGIN
//
uint64_t getNowUs() {
    return std::chrono::duration_cast<std::chrono::microseconds>(std::chrono::system_clock::now().time_since_epoch()).count();
}

uint64_t timeSinceFrameUs(uint64_t nowUs, uint64_t imageTimeUs) {
    if (nowUs > imageTimeUs) {
        return nowUs - imageTimeUs;
    }
    return 0;
}

std::vector<unsigned char> RGBPointsToPCD(std::shared_ptr<ob::Frame> frame, float scale) {
    int numPoints = frame->dataSize() / sizeof(OBColorPoint);

    OBColorPoint* points = (OBColorPoint*)frame->data();
    std::vector<PointXYZRGB> pcdPoints;

    for (int i = 0; i < numPoints; i++) {
        OBColorPoint& p = points[i];
        unsigned int r = (unsigned int)p.r;
        unsigned int g = (unsigned int)p.g;
        unsigned int b = (unsigned int)p.b;
        unsigned int rgb = (r << 16) | (g << 8) | b;
        PointXYZRGB pt;
        pt.x = (p.x * scale);
        pt.y = (p.y * scale);
        pt.z = (p.z * scale);
        pt.rgb = rgb;
        pcdPoints.push_back(pt);
    }

    std::stringstream header;
    header << "VERSION .7\n"
           << "FIELDS x y z rgb\n"
           << "SIZE 4 4 4 4\n"
           << "TYPE F F F U\n"
           << "COUNT 1 1 1 1\n"
           << "WIDTH " << pcdPoints.size() << "\n"  // Use valid points count
           << "HEIGHT 1\n"
           << "VIEWPOINT 0 0 0 1 0 0 0\n"
           << "POINTS " << pcdPoints.size() << "\n"
           << "DATA binary\n";
    std::string headerStr = header.str();
    std::vector<unsigned char> pcdBytes;
    pcdBytes.insert(pcdBytes.end(), headerStr.begin(), headerStr.end());
    for (auto& p : pcdPoints) {
        unsigned char* x = (unsigned char*)&p.x;
        unsigned char* y = (unsigned char*)&p.y;
        unsigned char* z = (unsigned char*)&p.z;
        unsigned char* rgb = (unsigned char*)&p.rgb;

        pcdBytes.push_back(x[0]);
        pcdBytes.push_back(x[1]);
        pcdBytes.push_back(x[2]);
        pcdBytes.push_back(x[3]);

        pcdBytes.push_back(y[0]);
        pcdBytes.push_back(y[1]);
        pcdBytes.push_back(y[2]);
        pcdBytes.push_back(y[3]);

        pcdBytes.push_back(z[0]);
        pcdBytes.push_back(z[1]);
        pcdBytes.push_back(z[2]);
        pcdBytes.push_back(z[3]);

        pcdBytes.push_back(rgb[0]);
        pcdBytes.push_back(rgb[1]);
        pcdBytes.push_back(rgb[2]);
        pcdBytes.push_back(rgb[3]);
    }

    return pcdBytes;
}

void printDeviceList(const std::shared_ptr<ob::DeviceList> devList) {
    int devCount = devList->getCount();
    for (size_t i = 0; i < devCount; i++) {
        VIAM_SDK_LOG(info) << "DeviceListElement:" << i;
        VIAM_SDK_LOG(info) << "  Name:              " << devList->name(i);
        VIAM_SDK_LOG(info) << "  Serial Number:     " << devList->serialNumber(i);
        VIAM_SDK_LOG(info) << "  UID:               " << devList->uid(i);
        VIAM_SDK_LOG(info) << "  VID:               " << devList->vid(i);
        VIAM_SDK_LOG(info) << "  PID:               " << devList->pid(i);
        VIAM_SDK_LOG(info) << "  Connection Type:   " << devList->connectionType(i);
    }
}
void printDeviceInfo(const std::shared_ptr<ob::DeviceInfo> info) {
    VIAM_SDK_LOG(info) << "DeviceInfo:\n"
                       << "  Name:              " << info->name() << "\n"
                       << "  Serial Number:     " << info->serialNumber() << "\n"
                       << "  UID:               " << info->uid() << "\n"
                       << "  VID:               " << info->vid() << "\n"
                       << "  PID:               " << info->pid() << "\n"
                       << "  Connection Type:   " << info->connectionType() << "\n"
                       << "  Firmware Version:  " << info->firmwareVersion() << "\n"
                       << "  Hardware Version:  " << info->hardwareVersion() << "\n"
                       << "  Min SDK Version:   " << info->supportedMinSdkVersion() << "\n"
                       << "  ASIC::             " << info->asicName() << "\n";
}

// check if the given stream profiles support hardware depth-to-color
// alignment
bool checkIfSupportHWD2CAlign(std::shared_ptr<ob::Pipeline> pipe,
                              std::shared_ptr<ob::StreamProfile> colorStreamProfile,
                              std::shared_ptr<ob::StreamProfile> depthStreamProfile) {
    auto hwD2CSupportedDepthStreamProfiles = pipe->getD2CDepthProfileList(colorStreamProfile, ALIGN_D2C_HW_MODE);
    if (hwD2CSupportedDepthStreamProfiles->count() == 0) {
        return false;
    }

    // Iterate through the supported depth stream profiles and check if there is
    // a match with the given depth stream profile
    auto depthVsp = depthStreamProfile->as<ob::VideoStreamProfile>();
    auto count = hwD2CSupportedDepthStreamProfiles->getCount();
    for (uint32_t i = 0; i < count; i++) {
        auto sp = hwD2CSupportedDepthStreamProfiles->getProfile(i);
        auto vsp = sp->as<ob::VideoStreamProfile>();
        if (vsp->getWidth() == depthVsp->getWidth() && vsp->getHeight() == depthVsp->getHeight() &&
            vsp->getFormat() == depthVsp->getFormat() && vsp->getFps() == depthVsp->getFps()) {
            VIAM_SDK_LOG(info) << "using width: " << vsp->getWidth() << " height: " << vsp->getHeight() << " format: " << vsp->getFormat()
                               << " fps: " << vsp->getFps() << "\n";
            // Found a matching depth stream profile, it means the given stream
            // profiles support hardware depth-to-color alignment
            return true;
        }
    }
    return false;
}

// create a config for hardware depth-to-color alignment
std::shared_ptr<ob::Config> createHwD2CAlignConfig(std::shared_ptr<ob::Pipeline> pipe) {
    auto colorStreamProfiles = pipe->getStreamProfileList(OB_SENSOR_COLOR);
    auto depthStreamProfiles = pipe->getStreamProfileList(OB_SENSOR_DEPTH);

    // Iterate through all color and depth stream profiles to find a match for
    // hardware depth-to-color alignment
    auto colorSpCount = colorStreamProfiles->getCount();
    auto depthSpCount = depthStreamProfiles->getCount();
    for (uint32_t i = 0; i < colorSpCount; i++) {
        auto colorProfile = colorStreamProfiles->getProfile(i);
        auto colorVsp = colorProfile->as<ob::VideoStreamProfile>();
        for (uint32_t j = 0; j < depthSpCount; j++) {
            auto depthProfile = depthStreamProfiles->getProfile(j);
            auto depthVsp = depthProfile->as<ob::VideoStreamProfile>();

            // make sure the color and depth stream have the same fps, due to some
            // models may not support different fps
            if (colorVsp->getFps() != depthVsp->getFps()) {
                continue;
            }

            // Check if the given stream profiles support hardware depth-to-color
            // alignment
            if (checkIfSupportHWD2CAlign(pipe, colorProfile, depthProfile)) {
                // If support, create a config for hardware depth-to-color alignment
                auto hwD2CAlignConfig = std::make_shared<ob::Config>();
                hwD2CAlignConfig->enableStream(colorProfile);       // enable color stream
                hwD2CAlignConfig->enableStream(depthProfile);       // enable depth stream
                hwD2CAlignConfig->setAlignMode(ALIGN_D2C_HW_MODE);  // enable hardware depth-to-color alignment
                hwD2CAlignConfig->setFrameAggregateOutputMode(OB_FRAME_AGGREGATE_OUTPUT_ALL_TYPE_FRAME_REQUIRE);  // output
                                                                                                                  // frameset
                                                                                                                  // with all
                                                                                                                  // types of
                                                                                                                  // frames
                return hwD2CAlignConfig;
            }
        }
    }
    return nullptr;
}

<<<<<<< HEAD
auto frameCallback(const std::string& serialNumber) {
    return [serialNumber](std::shared_ptr<ob::FrameSet> frameSet) {
=======
void startDevice(std::string serialNumber, std::string resourceName) {
    VIAM_SDK_LOG(info) << service_name << ": starting device " << serialNumber;
    std::lock_guard<std::mutex> lock(devices_by_serial_mu());

    auto search = devices_by_serial().find(serialNumber);
    if (search == devices_by_serial().end()) {
        std::ostringstream buffer;
        buffer << service_name << ": unable to start undetected device" << serialNumber;
        throw std::invalid_argument(buffer.str());
    }

    // Check if the device is an Astra 2
    std::shared_ptr<ob::DeviceInfo> deviceInfo = search->second->device->getDeviceInfo();
    if (!strstr(deviceInfo->name(), "Astra 2")) {
        std::ostringstream buffer;
        buffer << service_name << ": device " << serialNumber << " is not an Astra 2 (found: " << deviceInfo->name() << ")";
        throw std::invalid_argument(buffer.str());
    }

    std::unique_ptr<ViamOBDevice>& my_dev = search->second;
    if (my_dev->started) {
        std::ostringstream buffer;
        buffer << service_name << ": unable to start already started device" << serialNumber;
        throw std::invalid_argument(buffer.str());
    }

    auto frameCallback = [serialNumber](std::shared_ptr<ob::FrameSet> frameSet) {
>>>>>>> 9d07fd57
        if (frameSet->getCount() != 2) {
            std::cerr << "got non 2 frame count: " << frameSet->getCount() << "\n";
            return;
        }
        std::shared_ptr<ob::Frame> color = frameSet->getFrame(OB_FRAME_COLOR);
        if (color == nullptr) {
            std::cerr << "no color frame\n" << frameSet->getCount() << "\n";
            return;
        }

        std::shared_ptr<ob::Frame> depth = frameSet->getFrame(OB_FRAME_DEPTH);
        if (depth == nullptr) {
            std::cerr << "no depth frame\n";
            return;
        }

        std::lock_guard<std::mutex> lock(frame_set_by_serial_mu());
        uint64_t nowUs = getNowUs();
        uint64_t diff = timeSinceFrameUs(nowUs, color->getSystemTimeStampUs());
        if (diff > maxFrameAgeUs) {
            std::cerr << "color frame is " << diff << "us older than now, nowUs: " << nowUs << " frameTimeUs "
                      << color->getSystemTimeStampUs() << "\n";
        }
        diff = timeSinceFrameUs(nowUs, depth->getSystemTimeStampUs());
        if (diff > maxFrameAgeUs) {
            std::cerr << "depth frame is " << diff << "us older than now, nowUs: " << nowUs << " frameTimeUs "
                      << depth->getSystemTimeStampUs() << "\n";
        }

        auto it = frame_set_by_serial().find(serialNumber);
        if (it != frame_set_by_serial().end()) {
            std::shared_ptr<ob::Frame> prevColor = it->second->getFrame(OB_FRAME_COLOR);
            std::shared_ptr<ob::Frame> prevDepth = it->second->getFrame(OB_FRAME_DEPTH);
            if (prevColor != nullptr && prevDepth != nullptr) {
                diff = timeSinceFrameUs(color->getSystemTimeStampUs(), prevColor->getSystemTimeStampUs());
                if (diff > maxFrameAgeUs) {
                    std::cerr << "previous color frame is " << diff
                              << "us older than current color frame. previousUs: " << prevColor->getSystemTimeStampUs()
                              << " currentUs: " << color->getSystemTimeStampUs() << "\n";
                }
                diff = timeSinceFrameUs(depth->getSystemTimeStampUs(), prevDepth->getSystemTimeStampUs());
                if (diff > maxFrameAgeUs) {
                    std::cerr << "previous depth frame is " << diff
                              << "us older than current depth frame. previousUs: " << prevDepth->getSystemTimeStampUs()
                              << " currentUs: " << depth->getSystemTimeStampUs() << "\n";
                }
            }
        }
        frame_set_by_serial()[serialNumber] = frameSet;
    };
}

void startDevice(std::string serialNumber) {
    VIAM_SDK_LOG(info) << service_name << ": starting device " << serialNumber;
    std::lock_guard<std::mutex> lock(devices_by_serial_mu());

    auto search = devices_by_serial().find(serialNumber);
    if (search == devices_by_serial().end()) {
        std::ostringstream buffer;
        buffer << service_name << ": unable to start undetected device" << serialNumber;
        throw std::invalid_argument(buffer.str());
    }

    std::unique_ptr<ViamOBDevice>& my_dev = search->second;
    if (my_dev->started) {
        std::ostringstream buffer;
        buffer << service_name << ": unable to start already started device" << serialNumber;
        throw std::invalid_argument(buffer.str());
    }

    my_dev->pipe->start(my_dev->config, frameCallback(serialNumber));
    my_dev->started = true;

    // Ensure we start getting frames within 500ms, otherwise something is
    // wrong with the pipeline and we should restart.
    auto start_time = std::chrono::steady_clock::now();
    bool got_frame = false;
    while (std::chrono::steady_clock::now() - start_time < std::chrono::milliseconds(500)) {
        {
            std::lock_guard<std::mutex> lock(frame_set_by_serial_mu());
            if (frame_set_by_serial().count(serialNumber) > 0) {
                got_frame = true;
                break;
            }
        }
        std::this_thread::sleep_for(std::chrono::milliseconds(5));
    }

    if (!got_frame) {
        VIAM_SDK_LOG(error) << "did not get frame within 500ms of starting device, resetting";
        my_dev->pipe->stop();
        my_dev->started = false;
        my_dev->pipe->start(my_dev->config, frameCallback(serialNumber));
        my_dev->started = true;
    }

    VIAM_SDK_LOG(info) << service_name << ": device started " << serialNumber;
}

void stopDevice(std::string serialNumber, std::string resourceName) {
    std::lock_guard<std::mutex> lock(devices_by_serial_mu());

    auto search = devices_by_serial().find(serialNumber);
    if (search == devices_by_serial().end()) {
        VIAM_SDK_LOG(error) << service_name << ": unable to stop undetected device " << serialNumber;
        return;
    }

    std::unique_ptr<ViamOBDevice>& my_dev = search->second;
    if (!my_dev->started) {
        VIAM_SDK_LOG(error) << service_name << ": unable to stop device that is not currently running " << serialNumber;
        return;
    }

    my_dev->pipe->stop();
    my_dev->started = false;
    {
        std::lock_guard<std::mutex> lock(serial_by_resource_mu());
        serial_by_resource().erase(resourceName);
    }
}

raw_camera_image encodeDepthRAW(const unsigned char* data, const uint64_t width, const uint64_t height, const bool littleEndian) {
    viam::sdk::Camera::depth_map m = xt::xarray<uint16_t>::from_shape({height, width});
    std::copy(reinterpret_cast<const uint16_t*>(data), reinterpret_cast<const uint16_t*>(data) + height * width, m.begin());

    for (size_t i = 0; i < m.size(); i++) {
        m[i] = m[i] * mmToMeterMultiple;
    }

    std::vector<unsigned char> encodedData = viam::sdk::Camera::encode_depth_map(m);

    unsigned char* rawBuf = new unsigned char[encodedData.size()];
    std::memcpy(rawBuf, encodedData.data(), encodedData.size());

    return raw_camera_image{raw_camera_image::uniq(rawBuf, raw_camera_image::array_delete_deleter), encodedData.size()};
}

// HELPERS END

// RESOURCE BEGIN
std::vector<std::string> Orbbec::validate(vsdk::ResourceConfig cfg) {
    auto attrs = cfg.attributes();

    if (not attrs.count("serial_number")) {
        throw std::invalid_argument("serial_number is a required argument");
    }

    if (!attrs["serial_number"].get<std::string>()) {
        throw std::invalid_argument("serial_number must be a string");
    }

    // We already established this is a string, so it's safe to call this
    std::string const serial = attrs["serial_number"].get_unchecked<std::string>();
    if (serial.empty()) {
        throw std::invalid_argument("serial_number must be a non-empty string");
    }
    return {};
}

Orbbec::Orbbec(vsdk::Dependencies deps, vsdk::ResourceConfig cfg)
    : Camera(cfg.name()), config_(configure(std::move(deps), std::move(cfg))) {
    VIAM_SDK_LOG(info) << "Orbbec constructor start " << config_->serial_number;
    startDevice(config_->serial_number);
    {
        std::lock_guard<std::mutex> lock(serial_by_resource_mu());
        serial_by_resource()[config_->resource_name] = config_->serial_number;
    }
    VIAM_SDK_LOG(info) << "Orbbec constructor end " << config_->serial_number;
}

Orbbec::~Orbbec() {
    if (config_ == nullptr) {
        VIAM_SDK_LOG(error) << "Orbbec destructor start: config_ is null, no available serial number";
    } else {
        VIAM_SDK_LOG(info) << "Orbbec destructor start " << config_->serial_number;
    }
    std::string prev_serial_number;
    std::string prev_resource_name;
    {
        const std::lock_guard<std::mutex> lock(config_mu_);
        prev_serial_number = config_->serial_number;
        prev_resource_name = config_->resource_name;
    }
    stopDevice(prev_serial_number, prev_resource_name);
    if (config_ == nullptr) {
        VIAM_SDK_LOG(error) << "Orbbec destructor end: config_ is null, no available serial number";
    } else {
        VIAM_SDK_LOG(info) << "Orbbec destructor end " << config_->serial_number;
    }
}

void Orbbec::reconfigure(const vsdk::Dependencies& deps, const vsdk::ResourceConfig& cfg) {
    VIAM_SDK_LOG(info) << "Orbbec reconfigure start";
    std::string prev_serial_number;
    std::string prev_resource_name;
    {
        const std::lock_guard<std::mutex> lock(config_mu_);
        prev_serial_number = config_->serial_number;
        prev_resource_name = config_->resource_name;
    }
    stopDevice(prev_serial_number, prev_resource_name);
    std::string new_serial_number;
    std::string new_resource_name;
    {
        const std::lock_guard<std::mutex> lock(config_mu_);
        config_.reset();
        config_ = configure(deps, cfg);
        new_serial_number = config_->serial_number;
        new_resource_name = config_->resource_name;
    }

    {
        std::lock_guard<std::mutex> lock(frame_set_by_serial_mu());
        frame_set_by_serial().erase(prev_serial_number);
    }

    startDevice(new_serial_number);
    {
        std::lock_guard<std::mutex> lock(serial_by_resource_mu());
        serial_by_resource()[new_resource_name] = new_serial_number;
    }
    VIAM_SDK_LOG(info) << "Orbbec reconfigure end";
}

vsdk::Camera::raw_image Orbbec::get_image(std::string mime_type, const vsdk::ProtoStruct& extra) {
    try {
        VIAM_SDK_LOG(debug) << "[get_image] start";
        std::string serial_number;
        {
            const std::lock_guard<std::mutex> lock(config_mu_);
            serial_number = config_->serial_number;
        }
        std::shared_ptr<ob::FrameSet> fs = nullptr;
        {
            std::lock_guard<std::mutex> lock(frame_set_by_serial_mu());
            auto search = frame_set_by_serial().find(serial_number);
            if (search == frame_set_by_serial().end()) {
                throw std::invalid_argument("no frame yet");
            }
            fs = search->second;
        }
        std::shared_ptr<ob::Frame> color = fs->getFrame(OB_FRAME_COLOR);
        if (color == nullptr) {
            throw std::invalid_argument("no color frame");
        }

        if (color->getFormat() != OB_FORMAT_MJPG) {
            throw std::invalid_argument("color frame was not in jpeg format");
        }

        // If the image's timestamp is older than a second throw error, this
        // indicates we no longer have a working camera.
        uint64_t nowUs = getNowUs();
        uint64_t diff = timeSinceFrameUs(nowUs, color->getSystemTimeStampUs());
        if (diff > maxFrameAgeUs) {
            std::ostringstream buffer;
            buffer << "no recent color frame: check USB connection, diff: " << diff << "us";
            throw std::invalid_argument(buffer.str());
        }

        unsigned char* colorData = (unsigned char*)color->getData();
        if (colorData == nullptr) {
            throw std::runtime_error("[get_image] color data is null");
        }
        uint32_t colorDataSize = color->dataSize();

        vsdk::Camera::raw_image response;
        response.source_name = kColorSourceName;
        response.mime_type = kColorMimeTypeJPEG;
        response.bytes.assign(colorData, colorData + colorDataSize);
        VIAM_SDK_LOG(debug) << "[get_image] end";
        return response;
    } catch (const std::exception& e) {
        VIAM_SDK_LOG(error) << "[get_image] error: " << e.what();
        throw std::runtime_error("failed to create image: " + std::string(e.what()));
    }
}

vsdk::Camera::properties Orbbec::get_properties() {
    try {
        VIAM_SDK_LOG(debug) << "[get_properties] start";

        std::string serial_number;
        {
            const std::lock_guard<std::mutex> lock(config_mu_);
            if (config_ == nullptr) {
                throw std::runtime_error("native config is null");
            }
            if (config_->serial_number.empty()) {
                throw std::runtime_error("native config serial number is empty");
            }
            serial_number = config_->serial_number;
        }

        OBCameraIntrinsic props;
        {
            const std::lock_guard<std::mutex> lock(devices_by_serial_mu());
            auto search = devices_by_serial().find(serial_number);
            if (search == devices_by_serial().end()) {
                std::ostringstream buffer;
                buffer << service_name << ": device with serial number " << serial_number << " is no longer connected";
                throw std::invalid_argument(buffer.str());
            }

            std::unique_ptr<ViamOBDevice>& my_dev = search->second;
            if (!my_dev->started) {
                std::ostringstream buffer;
                buffer << service_name << ": device with serial number " << serial_number << " is not longer started";
                throw std::invalid_argument(buffer.str());
            }
            props = my_dev->pipe->getCameraParam().rgbIntrinsic;
        }

        vsdk::Camera::properties p{};
        p.supports_pcd = true;
        p.intrinsic_parameters.width_px = props.width;
        p.intrinsic_parameters.height_px = props.height;
        p.intrinsic_parameters.focal_x_px = props.fx;
        p.intrinsic_parameters.focal_y_px = props.fy;
        p.intrinsic_parameters.center_x_px = props.cx;
        p.intrinsic_parameters.center_y_px = props.cy;
        // TODO: Set distortion parameters

        VIAM_SDK_LOG(debug) << "[get_properties] end";
        return p;
    } catch (const std::exception& e) {
        VIAM_SDK_LOG(error) << "[get_properties] error: " << e.what();
        throw std::runtime_error("failed to create properties: " + std::string(e.what()));
    }
}

vsdk::Camera::image_collection Orbbec::get_images() {
    try {
        VIAM_SDK_LOG(debug) << "[get_images] start";
        std::string serial_number;
        {
            const std::lock_guard<std::mutex> lock(config_mu_);
            serial_number = config_->serial_number;
        }
        std::shared_ptr<ob::FrameSet> fs = nullptr;
        {
            std::lock_guard<std::mutex> lock(frame_set_by_serial_mu());
            auto search = frame_set_by_serial().find(serial_number);
            if (search == frame_set_by_serial().end()) {
                throw std::invalid_argument("no frame yet");
            }
            fs = search->second;
        }

        std::shared_ptr<ob::Frame> color = fs->getFrame(OB_FRAME_COLOR);
        if (color == nullptr) {
            throw std::invalid_argument("no color frame");
        }

        uint64_t nowUs = getNowUs();
        uint64_t diff = timeSinceFrameUs(nowUs, color->getSystemTimeStampUs());
        if (diff > maxFrameAgeUs) {
            std::ostringstream buffer;
            buffer << "no recent color frame: check USB connection, diff: " << diff << "us";
            throw std::invalid_argument(buffer.str());
        }

        if (color->getFormat() != OB_FORMAT_MJPG) {
            throw std::invalid_argument("color frame was not in jpeg format");
        }

        std::shared_ptr<ob::Frame> depth = fs->getFrame(OB_FRAME_DEPTH);
        if (depth == nullptr) {
            throw std::invalid_argument("no depth frame");
        }

        diff = timeSinceFrameUs(nowUs, depth->getSystemTimeStampUs());
        if (diff > maxFrameAgeUs) {
            std::ostringstream buffer;
            buffer << "no recent depth frame: check USB connection, diff: " << diff << "us";
            throw std::invalid_argument(buffer.str());
        }

        unsigned char* colorData = (unsigned char*)color->getData();
        if (colorData == nullptr) {
            throw std::runtime_error("[get_image] color data is null");
        }
        uint32_t colorDataSize = color->dataSize();

        vsdk::Camera::raw_image color_image;
        color_image.source_name = kColorSourceName;
        color_image.mime_type = kColorMimeTypeJPEG;
        color_image.bytes.assign(colorData, colorData + colorDataSize);

        unsigned char* depthData = (unsigned char*)depth->getData();
        if (depthData == nullptr) {
            throw std::runtime_error("[get_images] depth data is null");
        }
        auto depthVid = depth->as<ob::VideoFrame>();
        raw_camera_image rci = encodeDepthRAW(depthData, depthVid->getWidth(), depthVid->getHeight(), false);

        vsdk::Camera::raw_image depth_image;
        depth_image.source_name = kDepthSourceName;
        depth_image.mime_type = kDepthMimeTypeViamDep;
        depth_image.bytes.assign(rci.bytes.get(), rci.bytes.get() + rci.size);

        vsdk::Camera::image_collection response;
        response.images.emplace_back(std::move(color_image));
        response.images.emplace_back(std::move(depth_image));

        uint64_t colorTS = color->getSystemTimeStampUs();
        uint64_t depthTS = depth->getSystemTimeStampUs();
        if (colorTS != depthTS) {
            VIAM_SDK_LOG(info) << "color and depth timestamps differ, defaulting to "
                                  "older of the two"
                               << "color timestamp was " << colorTS << " depth timestamp was " << depthTS;
        }
        // use the older of the two timestamps
        uint64_t timestamp = (colorTS > depthTS) ? depthTS : colorTS;

        std::chrono::microseconds latestTimestamp(timestamp);
        response.metadata.captured_at = vsdk::time_pt{std::chrono::duration_cast<std::chrono::nanoseconds>(latestTimestamp)};
        VIAM_SDK_LOG(debug) << "[get_images] end";
        return response;
    } catch (const std::exception& e) {
        VIAM_SDK_LOG(error) << "[get_images] error: " << e.what();
        throw std::runtime_error("failed to create images: " + std::string(e.what()));
    }
}

vsdk::ProtoStruct Orbbec::do_command(const vsdk::ProtoStruct& command) {
    VIAM_SDK_LOG(error) << "do_command not implemented";
    return vsdk::ProtoStruct{};
}

vsdk::Camera::point_cloud Orbbec::get_point_cloud(std::string mime_type, const vsdk::ProtoStruct& extra) {
    try {
        VIAM_SDK_LOG(debug) << "[get_point_cloud] start";
        std::string serial_number;
        {
            const std::lock_guard<std::mutex> lock(config_mu_);
            serial_number = config_->serial_number;
        }
        std::shared_ptr<ob::FrameSet> fs = nullptr;
        {
            std::lock_guard<std::mutex> lock(frame_set_by_serial_mu());
            auto search = frame_set_by_serial().find(serial_number);
            if (search == frame_set_by_serial().end()) {
                throw std::invalid_argument("no frame yet");
            }
            fs = search->second;
        }

        std::shared_ptr<ob::Frame> color = fs->getFrame(OB_FRAME_COLOR);
        if (color == nullptr) {
            throw std::invalid_argument("no color frame");
        }

        uint64_t nowUs = getNowUs();
        uint64_t diff = timeSinceFrameUs(nowUs, color->getSystemTimeStampUs());
        if (diff > maxFrameAgeUs) {
            std::ostringstream buffer;
            buffer << "no recent color frame: check USB connection, diff: " << diff << "us";
            throw std::invalid_argument(buffer.str());
        }

        std::shared_ptr<ob::Frame> depth = fs->getFrame(OB_FRAME_DEPTH);
        if (depth == nullptr) {
            throw std::invalid_argument("no depth frame");
        }

        diff = timeSinceFrameUs(nowUs, depth->getSystemTimeStampUs());
        if (diff > maxFrameAgeUs) {
            std::ostringstream buffer;
            buffer << "no recent depth frame: check USB connection, diff: " << diff << "us";
            throw std::invalid_argument(buffer.str());
        }

        unsigned char* colorData = (unsigned char*)color->getData();
        if (colorData == nullptr) {
            throw std::runtime_error("[get_image] color data is null");
        }
        uint32_t colorDataSize = color->dataSize();

        std::shared_ptr<ob::DepthFrame> depthFrame = depth->as<ob::DepthFrame>();
        float scale = depthFrame->getValueScale();

        unsigned char* depthData = (unsigned char*)depth->getData();
        if (depthData == nullptr) {
            throw std::runtime_error("[get_point_cloud] depth data is null");
        }

        // NOTE: UNDER LOCK
        std::lock_guard<std::mutex> lock(devices_by_serial_mu());
        auto search = devices_by_serial().find(serial_number);
        if (search == devices_by_serial().end()) {
            throw std::invalid_argument("device is not connected");
        }

        std::unique_ptr<ViamOBDevice>& my_dev = search->second;
        if (!my_dev->started) {
            throw std::invalid_argument("device is not started");
        }

        std::vector<unsigned char> data =
            RGBPointsToPCD(my_dev->pointCloudFilter->process(my_dev->align->process(fs)), scale * mmToMeterMultiple);

        VIAM_SDK_LOG(debug) << "[get_point_cloud] end";
        return vsdk::Camera::point_cloud{kPcdMimeType, data};
    } catch (const std::exception& e) {
        VIAM_SDK_LOG(error) << "[get_point_cloud] error: " << e.what();
        throw std::runtime_error("failed to create pointcloud: " + std::string(e.what()));
    }
}

std::vector<vsdk::GeometryConfig> Orbbec::get_geometries(const vsdk::ProtoStruct& extra) {
    // see https://github.com/viam-modules/orbbec/pull/16 for explanation of geometry config values
    // If we add support for models other than the astra 2 these values can't be hardcoded.
    return {vsdk::GeometryConfig(vsdk::pose{-37.5, 5.5, -18.1}, vsdk::box({145, 46, 39}), "box")};
}

std::unique_ptr<orbbec::ObResourceConfig> Orbbec::configure(vsdk::Dependencies dependencies, vsdk::ResourceConfig configuration) {
    auto attrs = configuration.attributes();
    std::string serial_number_from_config;
    const std::string* serial_val = attrs["serial_number"].get<std::string>();
    serial_number_from_config = *serial_val;
    auto native_config = std::make_unique<orbbec::ObResourceConfig>(serial_number_from_config, configuration.name());
    return native_config;
}
// RESOURCE END

// ORBBEC SDK DEVICE REGISTRY START
void registerDevice(std::string serialNumber, std::shared_ptr<ob::Device> dev) {
    VIAM_SDK_LOG(info) << "starting " << serialNumber;
    std::shared_ptr<ob::Pipeline> pipe = std::make_shared<ob::Pipeline>(dev);
    pipe->enableFrameSync();
    std::shared_ptr<ob::Config> config = createHwD2CAlignConfig(pipe);
    if (config == nullptr) {
        VIAM_SDK_LOG(error) << "Current device does not support hardware depth-to-color "
                               "alignment.";
        return;
    }

    std::shared_ptr<ob::PointCloudFilter> pointCloudFilter = std::make_shared<ob::PointCloudFilter>();
    // NOTE: Swap this to depth if you want to align to depth
    std::shared_ptr<ob::Align> align = std::make_shared<ob::Align>(OB_STREAM_COLOR);

    pointCloudFilter->setCreatePointFormat(OB_FORMAT_RGB_POINT);

    {
        std::lock_guard<std::mutex> lock(devices_by_serial_mu());
        std::unique_ptr<ViamOBDevice> my_dev = std::make_unique<ViamOBDevice>();

        my_dev->pipe = pipe;
        my_dev->device = dev;
        my_dev->serial_number = serialNumber;
        my_dev->pointCloudFilter = pointCloudFilter;
        my_dev->align = align;
        my_dev->config = config;

        devices_by_serial()[serialNumber] = std::move(my_dev);
    }
}

void deviceChangedCallback(const std::shared_ptr<ob::DeviceList> removedList, const std::shared_ptr<ob::DeviceList> addedList) {
    try {
        int devCount = removedList->getCount();
        printDeviceList(removedList);
        for (size_t i = 0; i < devCount; i++) {
            if (i == 0) {
                VIAM_SDK_LOG(info) << " Devices Removed:\n";
            }
            std::lock_guard<std::mutex> lock(devices_by_serial_mu());
            std::string serial_number = removedList->serialNumber(i);
            auto search = devices_by_serial().find(serial_number);
            if (search == devices_by_serial().end()) {
                std::cerr << serial_number
                          << "was in removedList of device change callback but not "
                             "in devices_by_serial\n";
                continue;
            }
            devices_by_serial().erase(search);
        }

        devCount = addedList->getCount();
        for (size_t i = 0; i < devCount; i++) {
            if (i == 0) {
                VIAM_SDK_LOG(info) << " Devices added:\n";
            }
            std::shared_ptr<ob::Device> dev = addedList->getDevice(i);
            std::shared_ptr<ob::DeviceInfo> info = dev->getDeviceInfo();
            printDeviceInfo(info);
            registerDevice(info->getSerialNumber(), dev);
            {
                std::lock_guard<std::mutex> lock(serial_by_resource_mu());
                for (auto& [resource_name, serial_number] : serial_by_resource()) {
                    if (serial_number == info->getSerialNumber()) {
                        startDevice(serial_number);
                        serial_by_resource()[resource_name] = serial_number;
                    }
                }
            }
        }
    } catch (ob::Error& e) {
        std::cerr << "setDeviceChangedCallback\n"
                  << "function:" << e.getFunction() << "\nargs:" << e.getArgs() << "\nname:" << e.getName() << "\nmessage:" << e.what()
                  << "\ntype:" << e.getExceptionType() << std::endl;
    }
}

void startOrbbecSDK(ob::Context& ctx) {
    ctx.setDeviceChangedCallback(deviceChangedCallback);

    std::shared_ptr<ob::DeviceList> devList = ctx.queryDeviceList();
    int devCount = devList->getCount();
    for (size_t i = 0; i < devCount; i++) {
        if (i == 0) {
            VIAM_SDK_LOG(info) << "devCount: " << devCount << "\n";
        }
        std::shared_ptr<ob::Device> dev = devList->getDevice(i);
        std::shared_ptr<ob::DeviceInfo> info = dev->getDeviceInfo();
        printDeviceInfo(info);
        registerDevice(info->getSerialNumber(), dev);
    }
}
// ORBBEC SDK DEVICE REGISTRY END

}  // namespace orbbec<|MERGE_RESOLUTION|>--- conflicted
+++ resolved
@@ -301,38 +301,8 @@
     return nullptr;
 }
 
-<<<<<<< HEAD
 auto frameCallback(const std::string& serialNumber) {
     return [serialNumber](std::shared_ptr<ob::FrameSet> frameSet) {
-=======
-void startDevice(std::string serialNumber, std::string resourceName) {
-    VIAM_SDK_LOG(info) << service_name << ": starting device " << serialNumber;
-    std::lock_guard<std::mutex> lock(devices_by_serial_mu());
-
-    auto search = devices_by_serial().find(serialNumber);
-    if (search == devices_by_serial().end()) {
-        std::ostringstream buffer;
-        buffer << service_name << ": unable to start undetected device" << serialNumber;
-        throw std::invalid_argument(buffer.str());
-    }
-
-    // Check if the device is an Astra 2
-    std::shared_ptr<ob::DeviceInfo> deviceInfo = search->second->device->getDeviceInfo();
-    if (!strstr(deviceInfo->name(), "Astra 2")) {
-        std::ostringstream buffer;
-        buffer << service_name << ": device " << serialNumber << " is not an Astra 2 (found: " << deviceInfo->name() << ")";
-        throw std::invalid_argument(buffer.str());
-    }
-
-    std::unique_ptr<ViamOBDevice>& my_dev = search->second;
-    if (my_dev->started) {
-        std::ostringstream buffer;
-        buffer << service_name << ": unable to start already started device" << serialNumber;
-        throw std::invalid_argument(buffer.str());
-    }
-
-    auto frameCallback = [serialNumber](std::shared_ptr<ob::FrameSet> frameSet) {
->>>>>>> 9d07fd57
         if (frameSet->getCount() != 2) {
             std::cerr << "got non 2 frame count: " << frameSet->getCount() << "\n";
             return;
@@ -396,6 +366,15 @@
         throw std::invalid_argument(buffer.str());
     }
 
+
+    // Check if the device is an Astra 2
+    std::shared_ptr<ob::DeviceInfo> deviceInfo = search->second->device->getDeviceInfo();
+    if (!strstr(deviceInfo->name(), "Astra 2")) {
+        std::ostringstream buffer;
+        buffer << service_name << ": device " << serialNumber << " is not an Astra 2 (found: " << deviceInfo->name() << ")";
+        throw std::invalid_argument(buffer.str());
+    }
+
     std::unique_ptr<ViamOBDevice>& my_dev = search->second;
     if (my_dev->started) {
         std::ostringstream buffer;
