--- conflicted
+++ resolved
@@ -393,7 +393,6 @@
     if (!fileName) {
         zip_close(zip);
         throw std::runtime_error("couldn't get bin file name");
-<<<<<<< HEAD
     }
 
     // open the .bin file inside the zip
@@ -428,42 +427,6 @@
         throw std::runtime_error(buffer.str());
     }
 
-=======
-    }
-
-    // open the .bin file inside the zip
-    zip_file_t* binFile = zip_fopen(zip, fileName, 0);
-    if (!binFile) {
-        zip_close(zip);
-        throw std::runtime_error("failed to open the firmware bin file");
-    }
-
-    // get stats of the file for size info
-    zip_stat_t stats;
-    zip_stat_init(&stats);
-    if (zip_stat(zip, fileName, 0, &stats) != 0) {
-        zip_close(zip);
-        throw std::invalid_argument("failed to stat file");
-    }
-
-    std::vector<uint8_t> binData(stats.size);
-    zip_int64_t bytesRead = zip_fread(binFile, binData.data(), stats.size);
-    if (bytesRead == -1) {
-        zip_close(zip);
-        zip_fclose(binFile);
-        zip_error_t* err = zip_file_get_error(binFile);
-        std::ostringstream buffer;
-        buffer << "failed to read bin: " << zip_error_strerror(err);
-        throw std::runtime_error(buffer.str());
-    }
-
-    if (bytesRead != stats.size) {
-        std::ostringstream buffer;
-        buffer << "failed to fully read binary file, file size: " << stats.size << "bytes read: " << bytesRead;
-        throw std::runtime_error(buffer.str());
-    }
-
->>>>>>> 525580e3
     zip_close(zip);
     zip_fclose(binFile);
 
@@ -656,13 +619,8 @@
     return {};
 }
 
-<<<<<<< HEAD
-Orbbec::Orbbec(vsdk::Dependencies deps, vsdk::ResourceConfig cfg)
-    : Camera(cfg.name()), config_(configure(std::move(deps), std::move(cfg))) {
-=======
 Orbbec::Orbbec(vsdk::Dependencies deps, vsdk::ResourceConfig cfg, std::shared_ptr<ob::Context> ctx)
     : Camera(cfg.name()), config_(configure_(std::move(deps), std::move(cfg))), ob_ctx_(std::move(ctx)) {
->>>>>>> 525580e3
     VIAM_SDK_LOG(info) << "Orbbec constructor start " << config_->serial_number;
     startDevice(config_->serial_number, config_->resource_name);
 
