--- conflicted
+++ resolved
@@ -13,13 +13,10 @@
 // limitations under the License.
 
 #include "orbbec.hpp"
-<<<<<<< HEAD
 #include "encoding.hpp"
-=======
 #ifdef _WIN32
 #include <windows.h>
 #endif
->>>>>>> 880d36d9
 
 #include <curl/curl.h>
 #include <math.h>
@@ -28,11 +25,8 @@
 #include <chrono>
 #include <cstdint>
 #include <cstdio>
-<<<<<<< HEAD
-=======
 #include <iomanip>
 
->>>>>>> 880d36d9
 #include <iostream>
 #include <memory>
 #include <mutex>
@@ -727,35 +721,7 @@
     }
 }
 
-<<<<<<< HEAD
-void listDevices(const ob::Context& ctx) {
-    try {
-        auto devList = ctx.queryDeviceList();
-        int devCount = devList->getCount();
-        VIAM_SDK_LOG(info) << "devCount: " << devCount << "\n";
-
-        std::shared_ptr<ob::Device> dev = nullptr;
-        std::shared_ptr<ob::DeviceInfo> info = nullptr;
-        for (size_t i = 0; i < devCount; i++) {
-            dev = devList->getDevice(i);
-            info = dev->getDeviceInfo();
-            printDeviceInfo(info);
-            dev.reset();
-        }
-    } catch (ob::Error& e) {
-        std::cerr << "listDevices\n"
-                  << "function:" << e.getFunction() << "\nargs:" << e.getArgs() << "\nname:" << e.getName() << "\nmessage:" << e.what()
-                  << "\ntype:" << e.getExceptionType() << std::endl;
-        throw e;
-    }
-}
-
 // HELPERS END
-=======
-raw_camera_image encodeDepthRAW(const unsigned char* data, const uint64_t width, const uint64_t height, const bool littleEndian) {
-    viam::sdk::Camera::depth_map m = xt::xarray<uint16_t>::from_shape({height, width});
-    std::copy(reinterpret_cast<const uint16_t*>(data), reinterpret_cast<const uint16_t*>(data) + height * width, m.begin());
->>>>>>> 880d36d9
 
 // RESOURCE BEGIN
 void Orbbec::validate_sensor(std::pair<std::string, viam::sdk::ProtoValue> const& sensor_pair) {
