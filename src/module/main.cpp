--- conflicted
+++ resolved
@@ -1,7 +1,4 @@
-<<<<<<< HEAD
 #include "discovery.hpp"
-=======
->>>>>>> 4190e76b
 #include "orbbec.hpp"
 
 #include <viam/sdk/common/instance.hpp>
@@ -9,21 +6,13 @@
 #include <viam/sdk/module/service.hpp>
 
 #include <iostream>
-<<<<<<< HEAD
 #include <memory>
-=======
->>>>>>> 4190e76b
 
 #include <libobsensor/ObSensor.hpp>
 
 namespace vsdk = ::viam::sdk;
 
-<<<<<<< HEAD
 std::vector<std::shared_ptr<vsdk::ModelRegistration>> create_all_model_registrations(std::shared_ptr<ob::Context> ctx) {
-=======
-// TODO(RSDK-11356): add discovery model registration
-std::vector<std::shared_ptr<vsdk::ModelRegistration>> create_all_model_registrations() {
->>>>>>> 4190e76b
     std::vector<std::shared_ptr<vsdk::ModelRegistration>> registrations;
 
     registrations.push_back(std::make_shared<vsdk::ModelRegistration>(
@@ -31,14 +20,11 @@
             return std::make_unique<orbbec::Orbbec>(std::move(deps), std::move(config));
         }));
 
-<<<<<<< HEAD
     registrations.push_back(std::make_shared<vsdk::ModelRegistration>(
         vsdk::API::get<vsdk::Discovery>(), discovery::OrbbecDiscovery::model, [ctx](vsdk::Dependencies deps, vsdk::ResourceConfig config) {
             return std::make_unique<discovery::OrbbecDiscovery>(std::move(deps), std::move(config), ctx);
         }));
 
-=======
->>>>>>> 4190e76b
     return registrations;
 }
 
@@ -54,13 +40,9 @@
             ctx->setLoggerSeverity(OB_LOG_SEVERITY_DEBUG);
         }
     }
-<<<<<<< HEAD
+
     orbbec::startOrbbecSDK(*ctx);
     auto module_service = std::make_shared<vsdk::ModuleService>(argc, argv, create_all_model_registrations(ctx));
-=======
-    orbbec::startOrbbecSDK(ctx);
-    auto module_service = std::make_shared<vsdk::ModuleService>(argc, argv, create_all_model_registrations());
->>>>>>> 4190e76b
     module_service->serve();
 
     return EXIT_SUCCESS;
