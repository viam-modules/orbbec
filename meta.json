--- conflicted
+++ resolved
@@ -12,12 +12,7 @@
       "short_description": "Orbbec Astra2 driver return images, depth maps and pointclouds"
     }
   ],
-<<<<<<< HEAD
-  "markdown_link": "README.md",
   "entrypoint": "orbbec-module",
-=======
-  "entrypoint": "orbbec-module.AppImage",
->>>>>>> 2e259917
   "first_run": "./first_run.sh",
   "build": {
     "setup": "make setup",
