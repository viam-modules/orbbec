--- conflicted
+++ resolved
@@ -1,4 +1,3 @@
-<<<<<<< HEAD
 # Detect OS
 OS ?= $(shell uname -s | tr '[:upper:]' '[:lower:]')
 
@@ -28,58 +27,8 @@
 
 .PHONY: build lint setup conan-pkg
 
-ifeq ($(OS),linux)
-module.tar.gz: $(APPIMAGE) meta.json
-else
-module.tar.gz: $(BIN) meta.json
-endif
-ifeq ($(OS),linux)
-	mv $(APPIMAGE) $(OUTPUT_NAME)
-	tar -czvf module.tar.gz \
-		$(OUTPUT_NAME) \
-		meta.json \
-		./first_run.sh \
-		./install_udev_rules.sh \
-		./99-obsensor-libusb.rules
-else ifeq ($(OS),darwin)
- # update the rpath https://en.wikipedia.org/wiki/Rpath to look for the orbbec dynamic library
- # in the ./lib folder in the folder produced by the module.tar.gz on the computer that runs the module
- # rather than the build directory of the build machine
-	if otool -l $(BIN) | grep -A2 LC_RPATH | grep -q "path @executable_path/lib"; then \
-		install_name_tool -delete_rpath $(ORBBEC_SDK_DIR)/lib $(BIN); \
-	fi
-	install_name_tool -add_rpath @executable_path/lib $(BIN);
-	tar -czvf module.tar.gz \
-	meta.json \
-    first_run.sh \
-	-C $(ORBBEC_SDK_DIR) lib/ \
-    -C ../$(dir $(BIN)) $(OUTPUT_NAME)
-else ifeq ($(OS),Windows_NT)
-	cmd /C powershell -Command ("$$json = Get-Content 'meta.json' -Raw | ConvertFrom-Json).PSObject.Properties.Remove('first_run'); $$json | ConvertTo-Json -Depth 2 | Set-Content 'meta.json'"
-	tar -czvf module.tar.gz \
-	meta.json \
-	-C .\$(ORBBEC_SDK_DIR) lib \
-	-C bin OrbbecSDK.dll extensions \
-    -C ../../$(dir $(BIN)) $(OUTPUT_NAME)
-endif
-=======
-OUTPUT_NAME = orbbec-module
-BIN := build-conan/build/RelWithDebInfo/orbbec-module
-TAG_VERSION?=latest
-
-# Docker image
-HUB_USER := viam-modules/orbbec
-BASE_NAME := viam-cpp-base-orin
-BASE_TAG := 0.0.1
-
-.PHONY: build lint setup conan-pkg
->>>>>>> f89bc56a
-
-.PHONY: build lint setup conan-pkg
-
 build: $(BIN)
 
-<<<<<<< HEAD
 $(BIN): conanfile.py src/* bin/*
 ifeq ($(OS),Windows_NT)
 	cmd /C "set ORBBEC_SDK_DIR=$(ORBBEC_SDK_DIR) && bin\build$(SCRIPT_EXT)"
@@ -87,10 +36,6 @@
 	export ORBBEC_SDK_DIR=$(ORBBEC_SDK_DIR); \
 	bin/build$(SCRIPT_EXT)
 endif
-=======
-$(BIN): lint conanfile.py src/* bin/*
-	bin/build.sh
->>>>>>> f89bc56a
 
 clean:
 	rm -rf packaging/appimages/deploy module.tar.gz
@@ -98,12 +43,12 @@
 clean-all: clean
 	rm -rf build-conan
 	rm -rf tmp_cpp_sdk
+	rm -rf tmp_cpp_sdk
 	rm -rf venv
 	rm -f orbbec-test-bin
 	rm -f $(OUTPUT_NAME)
 
 setup:
-<<<<<<< HEAD
 ifeq ($(OS),Windows_NT)
 	cmd /C "set ORBBEC_SDK_VERSION=$(ORBBEC_SDK_VERSION) && set ORBBEC_SDK_DIR=$(ORBBEC_SDK_DIR) && bin\setup$(SCRIPT_EXT)"
 else
@@ -113,9 +58,6 @@
 	export ARCH=${ARCH}; \
 	bin/setup$(SCRIPT_EXT)
 endif
-=======
-	bin/setup.sh
->>>>>>> f89bc56a
 
 lint:
 ifeq ($(OS),Windows_NT)
